--- conflicted
+++ resolved
@@ -682,11 +682,7 @@
       return Handled::Yes;
     } else if let Some(overwrite_entry) = cmd.get(App::REMOVE_OVERWRITE_LOG_ENTRY) {
       data.overwrite_log.retain(|val| val.0 != *overwrite_entry);
-<<<<<<< HEAD
       if data.overwrite_log.is_empty() {
-=======
-      if data.overwrite_log.len() == 0 {
->>>>>>> b2c02362
         if let Some(id) = self.overwrite_window.take() {
           ctx.submit_command(commands::CLOSE_WINDOW.to(id))
         }
@@ -719,11 +715,7 @@
       return Handled::Yes
     } else if let Some(id) = cmd.get(App::REMOVE_DUPLICATE_LOG_ENTRY) {
       data.duplicate_log.retain(|entry| entry.0.id != *id);
-<<<<<<< HEAD
       if data.duplicate_log.is_empty() {
-=======
-      if data.duplicate_log.len() == 0 {
->>>>>>> b2c02362
         if let Some(id) = self.duplicate_window.take() {
           ctx.submit_command(commands::CLOSE_WINDOW.to(id))
         }
@@ -744,7 +736,6 @@
 
   fn window_removed(&mut self, id: WindowId, data: &mut App, _env: &Env, ctx: &mut DelegateCtx) {
     match Some(id) {
-<<<<<<< HEAD
       a if a == self.settings_id => self.settings_id = None,
       a if a == self.log_window => self.log_window = None,
       a if a == self.fail_window => self.fail_window = None,
@@ -753,16 +744,6 @@
         self.overwrite_window = None;
       }
       a if a == self.root_id => ctx.submit_command(commands::QUIT_APP),
-=======
-      a @ _ if a == self.settings_id => self.settings_id = None,
-      a @ _ if a == self.log_window => self.log_window = None,
-      a @ _ if a == self.fail_window => self.fail_window = None,
-      a @ _ if a == self.overwrite_window => {
-        data.overwrite_log.clear();
-        self.overwrite_window = None;
-      }
-      a @ _ if a == self.root_id => ctx.submit_command(commands::QUIT_APP),
->>>>>>> b2c02362
       _ => {}
     }
   }
@@ -887,11 +868,7 @@
                   let to_install = to_install.clone();
                   let entry = entry.clone();
                   move |ctx: &mut EventCtx, data: &mut App, _| {
-<<<<<<< HEAD
                     ctx.submit_command(App::REMOVE_OVERWRITE_LOG_ENTRY.with(conflict.clone()).to(Target::Global));
-=======
-                    ctx.submit_command(App::REMOVE_OVERWRITE_LOG_ENTRY.with(conflict.clone()));
->>>>>>> b2c02362
                     ctx.submit_command(ModList::OVERWRITE.with((
                       match &conflict {
                         StringOrPath::String(id) => {
@@ -901,11 +878,7 @@
                       },
                       to_install.clone(),
                       entry.clone(),
-<<<<<<< HEAD
                     )).to(Target::Global))
-=======
-                    )))
->>>>>>> b2c02362
                   }
                 }))
                 .with_child(Button::new("Cancel").on_click({
@@ -979,11 +952,7 @@
                     .with_child(Button::new("Ignore").on_click({
                       let id = dupe_a.id.clone();
                       move |ctx, _, _| {
-<<<<<<< HEAD
                         ctx.submit_command(App::REMOVE_DUPLICATE_LOG_ENTRY.with(id.clone()).to(Target::Global))
-=======
-                        ctx.submit_command(App::REMOVE_DUPLICATE_LOG_ENTRY.with(id.clone()))
->>>>>>> b2c02362
                       }
                     }))
                     .boxed()
@@ -1016,11 +985,7 @@
   fn make_dupe_col(dupe_a: &Arc<ModEntry>, dupe_b: &Arc<ModEntry>) -> Flex<App> {
     let meta = metadata(&dupe_a.path);
     Flex::column()
-<<<<<<< HEAD
       .with_child(Label::wrapped(&format!("Version: {}", dupe_a.version)))
-=======
-      .with_child(Label::wrapped(&format!("Version: {}", dupe_a.version.to_string())))
->>>>>>> b2c02362
       .with_child(Label::wrapped(&format!("Path: {}", dupe_a.path.to_string_lossy())))
       .with_child(Label::wrapped(
         &format!("Last modified: {}", if let Ok(Ok(time)) = meta.as_ref().map(|meta| meta.modified()) {
@@ -1042,13 +1007,8 @@
         let path = dupe_b.path.clone();
         let dupe_a = dupe_a.clone();
         move |ctx, _, _| {
-<<<<<<< HEAD
           ctx.submit_command(App::REMOVE_DUPLICATE_LOG_ENTRY.with(id.clone()).to(Target::Global));
-          ctx.submit_command(App::DELETE_AND_SUMBIT.with((path.clone(), dupe_a.clone())).to(Target::Global))
-=======
-          ctx.submit_command(App::REMOVE_DUPLICATE_LOG_ENTRY.with(id.clone()));
-          ctx.submit_command(App::DELETE_AND_SUMBIT.with((path.clone(), dupe_a.clone())))
->>>>>>> b2c02362
+          ctx.submit_command(App::DELETE_AND_SUMBIT.with((path.clone(), dupe_a.clone())).to(Target
         }
       }))
       .cross_axis_alignment(druid::widget::CrossAxisAlignment::Start)
